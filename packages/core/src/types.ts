--- conflicted
+++ resolved
@@ -608,13 +608,7 @@
  */
 export enum Clients {
     DISCORD = "discord",
-<<<<<<< HEAD
     DIRECT = "direct",
-=======
-    // you can't specify this in characters
-    // all characters are registered with this
-    //    DIRECT = "direct",
->>>>>>> ea1ef589
     TWITTER = "twitter",
     TELEGRAM = "telegram",
     FARCASTER = "farcaster",
